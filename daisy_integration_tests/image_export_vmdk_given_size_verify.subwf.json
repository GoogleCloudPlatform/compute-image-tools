--- conflicted
+++ resolved
@@ -33,10 +33,7 @@
           "name": "tester",
           "metadata": {
             "startup-script": "mkdir /mnt/sdb -p && sudo mount /dev/sdb /mnt/sdb && if ls /mnt/sdb/random.file 1> /dev/null 2>&1; then echo 'SUCCESS wVnWw3a41CVe3mBVvTMn'; else echo 'FAILURE wVnWw3a41CVe3mBVvTMn'; fi"
-<<<<<<< HEAD
-=======
 	  }
->>>>>>> 5991005b
         }
       ]
     },

#  Copyright 2017 Google Inc. All Rights Reserved.
#
#  Licensed under the Apache License, Version 2.0 (the "License");
#  you may not use this file except in compliance with the License.
#  You may obtain a copy of the License at
#
#      http://www.apache.org/licenses/LICENSE-2.0
#
#  Unless required by applicable law or agreed to in writing, software
#  distributed under the License is distributed on an "AS IS" BASIS,
#  WITHOUT WARRANTIES OR CONDITIONS OF ANY KIND, either express or implied.
#  See the License for the specific language governing permissions and
#  limitations under the License.

$ErrorActionPreference = 'Stop'

function Check-VMWareTools {
  Get-ChildItem HKLM:\SOFTWARE\Microsoft\Windows\CurrentVersion\Uninstall | Foreach-Object {
    if ((Get-ItemProperty $_.PSPath).DisplayName -eq 'VMWare Tools') {
      throw 'VMWare tools should not be installed'
    }
  }
}

function Check-Hiberation {
  $HibernateEnabled = Get-ItemPropertyValue -Path  "HKLM:\SYSTEM\CurrentControlSet\Control\Power" -Name HibernateEnabled  -ErrorAction SilentlyContinue
  if ($HibernateEnabled -eq $null -or $HibernateEnabled -ne 0) {
    throw "Hibernation not disabled. HKLM:\SYSTEM\CurrentControlSet\Control\Power\HibernateEnabled = $HibernateEnabled"
  }
<<<<<<< HEAD
  $HibernateInfo = New-Object System.Diagnostics.ProcessStartInfo
  $HibernateInfo.FileName = "shutdown"
  $HibernateInfo.RedirectStandardError = $true
  $HibernateInfo.UseShellExecute = $false
  $HibernateInfo.Arguments = "/h"
  $Hibernate = New-Object System.Diagnostics.Process
  $Hibernate.StartInfo = $HibernateInfo
  $Hibernate.Start() | Out-Null
  $Hibernate.WaitForExit()
  $stderr = $Hibernate.StandardError.ReadToEnd()
  Write-Host "stderr: $stderr"
  if ($stderr -notlike "*Hibernation is not enabled*") {
    throw "Unexpected response when attempting to place the system into hibernation."
  }
=======
>>>>>>> 8343a8f4
}

function Check-MetadataAccessibility {
  @('metadata', 'metadata.google.internal') | ForEach-Object {
    if (-not (Test-Connection $_ -Count 1)) {
      throw "Failed to connect to $_"
    }
  }
}

function Get-MetadataValue {
  param (
    [parameter(Mandatory=$true)]
      [string]$key,
    [parameter(Mandatory=$false)]
      [string]$default
  )

  # Returns the provided metadata value for a given key.
  $url = "http://metadata.google.internal/computeMetadata/v1/instance/attributes/$key"
  try {
    $client = New-Object Net.WebClient
    $client.Headers.Add('Metadata-Flavor', 'Google')
    return ($client.DownloadString($url)).Trim()
  }
  catch [System.Net.WebException] {
    if ($default) {
      return $default
    }
    else {
      Write-Output "Failed to retrieve value for $key."
      return $null
    }
  }
}

function Check-OSConfigAgent {
  # To disable checking for the OS config agent, add an instance metadata
  # value of osconfig_not_supported: true.
  $osconfig_not_supported = Get-MetadataValue -key 'osconfig_not_supported' -default 'false'
  if ($osconfig_not_supported.ToLower() -ne 'true') {
    Write-Output 'Test: OS Config agent'
    Get-Service google_osconfig_agent
  }
}

function Check-Activation {
  # Force activation as this is on a timer.
  & cscript c:\windows\system32\slmgr.vbs /ato

  $out = & cscript C:\Windows\system32\slmgr.vbs /dli
  Write-Output $out
  if ($out -notcontains 'License Status: Licensed') {
    Write-Output 'Windows is not activated'
    return $false
  }

  if ($out -notcontains '    Registered KMS machine name: kms.windows.googlecloud.com:1688') {
    Write-Output  'Windows is not activated against GCE kms server'
    return $false
  }

  return $true
}

function Check-SkipActivation {
  $kms_name = (Get-ItemProperty 'HKLM:\SOFTWARE\Microsoft\Windows NT\CurrentVersion\SoftwareProtectionPlatform').KeyManagementServiceName
  if ($kms_name -ne $null) {
    throw "KMS server set when it should be blank: $kms_name"
  }
}

try {
  $byol = Get-MetadataValue -key 'byol' -default 'false'

  Write-Output 'Test: GCEAgent Service'
  Get-Service GCEAgent
  Write-Output 'Test: Check-VMWareTools'
  Check-VMWareTools
  Write-Output 'Test: Check-MetadataAccessibility'
  Check-MetadataAccessibility
  Write-Output 'Test: Check-OSConfigAgent'
  Check-OSConfigAgent
  Write-Output 'Test: Check-Hiberation'
  Check-Hiberation
  if ($byol.ToLower() -eq 'true') {
    Write-Output 'Test: Check-SkipActivation'
    Check-SkipActivation
  }
  else {
    Write-Output 'Test: Check-Activation'
    $activated = $false
    for ($i = 0; $i -le 10; $i += 1) {
      $activated = Check-Activation
      if ($activated) {
        break
      }
      Start-Sleep -s 10
    }
    if (!$activated) {
      throw 'Activation failed'
    }
  }
  Write-Output 'PASSED: All Tests Passed'
}
catch {
  Write-Output 'Exception caught in script:'
  Write-Output $_.InvocationInfo.PositionMessage
  Write-Output "Test Failed: $($_.Exception.Message)"
}<|MERGE_RESOLUTION|>--- conflicted
+++ resolved
@@ -27,7 +27,6 @@
   if ($HibernateEnabled -eq $null -or $HibernateEnabled -ne 0) {
     throw "Hibernation not disabled. HKLM:\SYSTEM\CurrentControlSet\Control\Power\HibernateEnabled = $HibernateEnabled"
   }
-<<<<<<< HEAD
   $HibernateInfo = New-Object System.Diagnostics.ProcessStartInfo
   $HibernateInfo.FileName = "shutdown"
   $HibernateInfo.RedirectStandardError = $true
@@ -38,12 +37,9 @@
   $Hibernate.Start() | Out-Null
   $Hibernate.WaitForExit()
   $stderr = $Hibernate.StandardError.ReadToEnd()
-  Write-Host "stderr: $stderr"
   if ($stderr -notlike "*Hibernation is not enabled*") {
-    throw "Unexpected response when attempting to place the system into hibernation."
+    throw "Unexpected response when attempting to place the system into hibernation. StdErr should contain 'Hibernation is not enabled', stderr=$stderr"
   }
-=======
->>>>>>> 8343a8f4
 }
 
 function Check-MetadataAccessibility {

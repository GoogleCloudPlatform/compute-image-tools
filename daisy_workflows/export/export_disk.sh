#!/bin/bash
# Copyright 2017 Google Inc. All Rights Reserved.
#
# Licensed under the Apache License, Version 2.0 (the "License");
# you may not use this file except in compliance with the License.
# You may obtain a copy of the License at
#
# http://www.apache.org/licenses/LICENSE-2.0
#
# Unless required by applicable law or agreed to in writing, software
# distributed under the License is distributed on an "AS IS" BASIS,
# WITHOUT WARRANTIES OR CONDITIONS OF ANY KIND, either express or implied.
# See the License for the specific language governing permissions and
# limitations under the License.

URL="http://metadata/computeMetadata/v1/instance/attributes"
GCS_PATH=$(curl -f -H Metadata-Flavor:Google ${URL}/gcs-path)
LICENSES=$(curl -f -H Metadata-Flavor:Google ${URL}/licenses)

mkdir ~/upload

echo "GCEExport: Running export tool."
if [[ -n $LICENSES ]]; then
  gce_export -buffer_prefix ~/upload -gcs_path "$GCS_PATH" -disk /dev/sdb -licenses "$LICENSES" -y
else
  gce_export -buffer_prefix ~/upload -gcs_path "$GCS_PATH" -disk /dev/sdb -y
fi
<<<<<<< HEAD
if [ $? -ne 0 ]; then
  echo "ExportFailed: Failed to export disk source to GCS [Privacy-> ${GCS_PATH}. <-Privacy]"
=======
if [[ $? -ne 0 ]]; then
  echo "ExportFailed: Failed to export disk source to ${GCS_PATH}."
>>>>>>> 1f8a1632
  exit 1
fi

echo "ExportSuccess"
sync<|MERGE_RESOLUTION|>--- conflicted
+++ resolved
@@ -25,13 +25,8 @@
 else
   gce_export -buffer_prefix ~/upload -gcs_path "$GCS_PATH" -disk /dev/sdb -y
 fi
-<<<<<<< HEAD
-if [ $? -ne 0 ]; then
-  echo "ExportFailed: Failed to export disk source to GCS [Privacy-> ${GCS_PATH}. <-Privacy]"
-=======
 if [[ $? -ne 0 ]]; then
-  echo "ExportFailed: Failed to export disk source to ${GCS_PATH}."
->>>>>>> 1f8a1632
+  echo "ExportFailed: Failed to export disk source to GCS [Privacy-> ${GCS_PATH}. <-Privacy]."
   exit 1
 fi
 

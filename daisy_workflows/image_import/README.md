# Disk and Image Imports

We use [qemu-img](http://www.qemu.org/documentation) to convert formats to a GCE compatible disk. Valid input formats are:

* raw
* qcow2
* qcow
* vmdk
* vdi
* vhd
* vhdx
* qed
* vpc

### import_image.wf.json

Imports a virtual disk file and converts it into a GCE image resource.

Variables:
* `source_disk_file`: A supported source virtual disk file, either local or in GCS.
* `image_name`: The name of the imported image, will default to "imported-image-${ID}".
* `importer_instance_disk_size`: The size of the importer instance disk, additional disk space
is unused for the import but a larger size increases PD write speed. See 
[Compute Engine storage documentation](https://cloud.google.com/compute/docs/disks)

Example Daisy invocation:
```shell
# Example importing a VMDK (using a credentials file)
daisy -project my-project \
      -zone us-west1-a \
      -gcs_path gs://bucket/daisyscratch \
      -oauth creds.json \
      -var:source_disk_file ./image.vmdk \
      import_image.wf.json
```

## Image Translation

Translation workflows attempt to add GCE packages, remove known problematic
packages, assure networking it setup to boot correctly, and configure the bootloader
(assumed to be grub in Linux distros) to output logs to the serial console.
These are generic assumptions and will not work in every case.

Variables:
* `source_image`: The source GCE image to translate.
* `install_gce_packages`: True by default, if set to false, will not attempt to install packages for GCE.
* `image_name`: The name of the translated image, will default to "$DISTRO-$VER-${ID}".
* *WINDOWS ONLY* `sysprep`: False by default, whether to run sysprep before capturing the image.".

### Workflows

* **debian/translate_debian_8.wf.json**: translates a Debian 8 Jessie based virtual disk.
* **debian/translate_debian_9.wf.json**: translates a Debian 9 Stretch based virtual disk.
* **enterprise_linux//translate_centos_6.wf.json**: translates a CentOS 6 based virtual disk.
* **enterprise_linux//translate_centos_7.wf.json**: translates a CentOS 7 based virtual disk.
* **enterprise_linux/translate_rhel_6_byol.wf.json**: translates a Red Hat Enterprise Linux 6 based virtual disk using your own Red Hat license.
* **enterprise_linux/translate_rhel_6_licensed.wf.json**: translates a Red Hat Enterprise Linux 6 based virtual disk and converts it to use a GCE based Red Hat cloud license. If you use the resulting image you will be charged for the license.
* **enterprise_linux/translate_rhel_7_byol.wf.json**: translates a Red Hat Enterprise Linux 7 based virtual disk using your own Red Hat license.
* **enterprise_linux/translate_rhel_7_licensed.wf.json**: translates a Red Hat Enterprise Linux 7 based virtual disk and converts it to use a GCE based Red Hat cloud license. If you use the resulting image you will be charged for the license.
<<<<<<< HEAD
* **suse/translate_suse.wf.json**: translates a openSUSE Leap based virtual disk.
=======
* **freebsd/translate_freebsd.wf.json**: translates a FreeBSD based virtual disk.
>>>>>>> 5d934a7f
* **ubuntu/translate_ubuntu_1404.wf.json**: translates an Ubuntu 14.04 Trusty based virtual disk.
* **ubuntu/translate_ubuntu_1604.wf.json**: translates an Ubuntu 16.04 Xenial based virtual disk.
* **windows/translate_windows_2008_r2.wf.json**: translates a Windows 2008R2 based virtual disk.
* **windows/translate_windows_2012_r2.wf.json**: translates a Windows 2012R2 based virtual disk.
* **windows/translate_windows_2016.wf.json**: translates a Windows 2016 based virtual disk.

Example Daisy invocation:
```shell
# Example translating an Ubuntu 14.04 VMDK (using a credentials file)
daisy -project my-project \
      -zone us-west1-a \
      -gcs_path gs://bucket/daisyscratch \
      -oauth creds.json \
      -var:source_image projects/my-project/global/images/ubuntu-1404-xy23f \
      ubuntu/translate_ubuntu_1404.wf.json
```

Example of importing a FreeBSD disk from a bucket to a translated image
```shell
daisy -project my-project \
      -zone us-central1-b \
      -variables image_name=my-imported-freebsd,translate_workflow=freebsd/translate_freebsd.wf.json,source_disk_file=gs://bucket/my-freebsd-disk.qcow2
      import_and_translate.wf.json
```<|MERGE_RESOLUTION|>--- conflicted
+++ resolved
@@ -57,11 +57,8 @@
 * **enterprise_linux/translate_rhel_6_licensed.wf.json**: translates a Red Hat Enterprise Linux 6 based virtual disk and converts it to use a GCE based Red Hat cloud license. If you use the resulting image you will be charged for the license.
 * **enterprise_linux/translate_rhel_7_byol.wf.json**: translates a Red Hat Enterprise Linux 7 based virtual disk using your own Red Hat license.
 * **enterprise_linux/translate_rhel_7_licensed.wf.json**: translates a Red Hat Enterprise Linux 7 based virtual disk and converts it to use a GCE based Red Hat cloud license. If you use the resulting image you will be charged for the license.
-<<<<<<< HEAD
 * **suse/translate_suse.wf.json**: translates a openSUSE Leap based virtual disk.
-=======
 * **freebsd/translate_freebsd.wf.json**: translates a FreeBSD based virtual disk.
->>>>>>> 5d934a7f
 * **ubuntu/translate_ubuntu_1404.wf.json**: translates an Ubuntu 14.04 Trusty based virtual disk.
 * **ubuntu/translate_ubuntu_1604.wf.json**: translates an Ubuntu 16.04 Xenial based virtual disk.
 * **windows/translate_windows_2008_r2.wf.json**: translates a Windows 2008R2 based virtual disk.

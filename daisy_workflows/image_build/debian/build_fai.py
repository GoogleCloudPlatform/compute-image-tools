#!/usr/bin/env python3
# Copyright 2022 Google LLC
#
# Licensed under the Apache License, Version 2.0 (the "License");
# you may not use this file except in compliance with the License.
# You may obtain a copy of the License at
#
# http://www.apache.org/licenses/LICENSE-2.0
#
# Unless required by applicable law or agreed to in writing, software
# distributed under the License is distributed on an "AS IS" BASIS,
# WITHOUT WARRANTIES OR CONDITIONS OF ANY KIND, either express or implied.
# See the License for the specific language governing permissions and
# limitations under the License.

"""Build the Debian image on a GCE VM.

Parameters (retrieved from instance metadata):

debian_cloud_images_version: The debian-cloud-images scripts git commit ID
to use.
debian_version: The FAI tool debian version to be requested.
image_dest: The Cloud Storage destination for the resultant image.
"""

import logging
import os
import platform
import shutil
import subprocess
import tarfile
import urllib.request

import utils


# The 3.7 version of shutil.copytree doesn't support skipping existing
# directories. This code is simplified shutil.copytree from 3.9
def mycopytree(src, dst):
    with os.scandir(src) as itr:
        entries = list(itr)
    os.makedirs(dst, exist_ok=True)
    for srcentry in entries:
        dstname = os.path.join(dst, srcentry.name)
        if srcentry.is_dir():
            mycopytree(srcentry, dstname)
        else:
            shutil.copy2(srcentry, dstname)
    return dst


def main():
  # Get Parameters.
  build_date = utils.GetMetadataAttribute(
      'build_date', raise_on_not_found=True)
  debian_cloud_images_version = '69783f7417aefb332d5d7250ba242adeca444131'
  debian_version = utils.GetMetadataAttribute(
      'debian_version', raise_on_not_found=True)
  outs_path = utils.GetMetadataAttribute('daisy-outs-path',
                                         raise_on_not_found=True)

  logging.info('debian-cloud-images version: %s' % debian_cloud_images_version)
  logging.info('debian version: %s' % debian_version)

  # force an apt-get update before next install
  utils.AptGetInstall.first_run = True
  utils.AptGetInstall(['fai-server', 'fai-setup-storage'])

  # Download and setup debian's debian-cloud-images scripts.
  url_params = {
      'project': 'debian-cloud-images',
      'version': debian_cloud_images_version,
  }
  url_params['filename'] = '%(project)s-%(version)s' % url_params

  url = ('https://salsa.debian.org/cloud-team/'
         '%(project)s/-/archive/%(version)s/%(filename)s.tar.gz' % url_params)

  logging.info('Downloading %(project)s at version %(version)s', url_params)
  urllib.request.urlretrieve(url, 'fci.tar.gz')
  with tarfile.open('fci.tar.gz') as tar:
    tar.extractall()
  logging.info('Downloaded and extracted %s.', url)

  work_dir = url_params['filename']
  config_space = os.getcwd() + '/' + work_dir + '/config_space/'

  # We are going to replace this with our variant
  os.remove(config_space + 'class/BULLSEYE.var')

  # Remove failing test method for now.
  os.remove(config_space + 'hooks/tests.CLOUD')

<<<<<<< HEAD
  # Copy our classes to the FAI config space
  mycopytree('/files/fai_config', config_space)
=======
  # Set scripts executable (daisy doesn't preserve this)
  os.chmod(config_space + 'scripts/GCE_CLEAN/10-gce-clean', 0o755)
  os.chmod(config_space + 'scripts/GCE_SPECIFIC/12-sshd', 0o755)
>>>>>>> 0449b23c

  # Config fai-tool
  # Base classes
  fai_classes = ['DEBIAN', 'CLOUD', 'GCE', 'GCE_SDK', 'LINUX_IMAGE_CLOUD',
                 'GCE_SPECIFIC', 'GCE_CLEAN']

  # Arch-specific classes
  if platform.machine() == 'aarch64':
    fai_classes += ['ARM64', 'GRUB_EFI_ARM64', 'BACKPORTS_LINUX']
  else:
    fai_classes += ['AMD64', 'GRUB_CLOUD_AMD64']

  # Version-specific classes
  if debian_version == 'buster':
    fai_classes += ['BUSTER']
  elif debian_version == 'bullseye':
    fai_classes += ['BULLSEYE']
  elif debian_version == 'sid':
    fai_classes += ['SID']

  image_size = '10G'
  disk_name = 'disk.raw'

  # Run fai-tool.
  cmd = ['fai-diskimage', '--verbose', '--hostname', 'debian', '--class',
         ','.join(fai_classes), '--size', image_size, '--cspace',
         config_space, disk_name]
  logging.info('Starting build in %s with params: %s', work_dir, ' '.join(cmd))
  returncode, output = utils.Execute(
      cmd, cwd=work_dir, capture_output=True, raise_errors=False)

  # Verbose printing to console for debugging.
  for line in output.splitlines():
    print(line)

  if returncode != 0:
    raise subprocess.CalledProcessError(returncode, cmd)

  # Packs a gzipped tar file with disk.raw inside
  disk_tar_gz = 'debian-{}-{}.tar.gz'.format(debian_version, build_date)
  logging.info('Compressing it into tarball %s', disk_tar_gz)
  tar = tarfile.open(disk_tar_gz, 'w:gz')
  tar.add('%s/%s' % (work_dir, disk_name), arcname=disk_name)
  tar.close()

  # Upload tar.
  image_dest = os.path.join(outs_path, 'root.tar.gz')
  logging.info('Saving %s to %s', disk_tar_gz, image_dest)
  utils.UploadFile(disk_tar_gz, image_dest)


if __name__ == '__main__':
  try:
    main()
    logging.success('Debian build was successful!')
  except Exception as e:
    logging.error('Debian build failed: %s', e)<|MERGE_RESOLUTION|>--- conflicted
+++ resolved
@@ -91,14 +91,12 @@
   # Remove failing test method for now.
   os.remove(config_space + 'hooks/tests.CLOUD')
 
-<<<<<<< HEAD
   # Copy our classes to the FAI config space
   mycopytree('/files/fai_config', config_space)
-=======
+
   # Set scripts executable (daisy doesn't preserve this)
   os.chmod(config_space + 'scripts/GCE_CLEAN/10-gce-clean', 0o755)
   os.chmod(config_space + 'scripts/GCE_SPECIFIC/12-sshd', 0o755)
->>>>>>> 0449b23c
 
   # Config fai-tool
   # Base classes

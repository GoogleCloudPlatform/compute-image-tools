--- conflicted
+++ resolved
@@ -117,11 +117,7 @@
 	for _, pkg := range pkgs {
 		names = append(names, pkg.Name)
 	}
-<<<<<<< HEAD
 	return packages.InstallZypperPackages(names)
-=======
-	return packages.InstallZypperPackages(packages.Run, names)
->>>>>>> 30f7f06b
 }
 
 func zypperRemovals(pkgs []*osconfigpb.Package) error {
@@ -133,9 +129,5 @@
 	for _, pkg := range pkgs {
 		names = append(names, pkg.Name)
 	}
-<<<<<<< HEAD
 	return packages.RemoveZypperPackages(names)
-=======
-	return packages.RemoveZypperPackages(packages.Run, names)
->>>>>>> 30f7f06b
 }
//  Copyright 2020  Licensed under the Apache License, Version 2.0 (the "License");
//  you may not use this file except in compliance with the License.
//  You may obtain a copy of the License at
//
//      http://www.apache.org/licenses/LICENSE-2.0
//
//  Unless required by applicable law or agreed to in writing, software
//  distributed under the License is distributed on an "AS IS" BASIS,
//  WITHOUT WARRANTIES OR CONDITIONS OF ANY KIND, either express or implied.
//  See the License for the specific language governing permissions and
//  limitations under the License.

package importer

import (
	"fmt"
<<<<<<< HEAD
	"path"
	"regexp"
	"strings"
=======
>>>>>>> 9420a71c
	"time"

	"github.com/GoogleCloudPlatform/compute-image-tools/cli_tools/common/domain"
	"github.com/GoogleCloudPlatform/compute-image-tools/cli_tools/common/imagefile"
	"github.com/GoogleCloudPlatform/compute-image-tools/cli_tools/common/utils/logging"
	daisyCompute "github.com/GoogleCloudPlatform/compute-image-tools/daisy/compute"
	"github.com/GoogleCloudPlatform/compute-image-tools/proto/go/pb"
)

// Inflater constructs a new persistentDisk, typically starting from a
// frozen representation of a disk, such as a VMDK file or a GCP disk image.
type Inflater interface {
	Inflate() (persistentDisk, shadowTestFields, error)
	Cancel(reason string) bool
}

type persistentDisk struct {
	uri        string
	sizeGb     int64
	sourceGb   int64
	sourceType string
}

type shadowTestFields struct {
	// Below fields are for shadow API inflation metrics
	checksum      string
	inflationTime time.Duration
	inflationType string
}

func newInflater(request ImageImportRequest, computeClient daisyCompute.Client, storageClient domain.StorageClientInterface,
	inspector imagefile.Inspector, logger logging.Logger) (Inflater, error) {

	di, err := newDaisyInflater(request, inspector, logger)
	if err != nil {
		return nil, err
	}

	if isImage(request.Source) {
		return di, nil
	}

	if isShadowTestFormat(request) {
		return &shadowTestInflaterFacade{
			mainInflater:   di,
			shadowInflater: createAPIInflater(request, computeClient, storageClient, logger, true),
			logger:         logger,
		}, nil
	}

	return &inflaterFacade{
		apiInflater:   createAPIInflater(request, computeClient, storageClient, logger, false),
		daisyInflater: di,
		logger:        logger,
	}, nil
}

func isShadowTestFormat(request ImageImportRequest) bool {
	// TODO: process VHD/VPC differently
	return false
}

// inflaterFacade implements an inflater using other concrete implementations.
type inflaterFacade struct {
	apiInflater   Inflater
	daisyInflater Inflater
	logger        logging.Logger
}

func (facade *inflaterFacade) Inflate() (persistentDisk, shadowTestFields, error) {
	var pd persistentDisk
	var tf shadowTestFields
	var err error

	//  Try with API inflater.
	pd, tf, err = facade.apiInflater.Inflate()
	if err == nil {
		facade.logger.Metric(&pb.OutputInfo{
			InflationType:   "api_success",
			InflationTimeMs: []int64{tf.inflationTime.Milliseconds()},
		})
		return pd, tf, err
	}

	if !isCausedByUnsupportedFormat(err) {
		facade.logger.Metric(&pb.OutputInfo{
			InflationType:   "api_failed",
			InflationTimeMs: []int64{tf.inflationTime.Milliseconds()},
		})
		return pd, tf, err
	}

	// Retry with daisy inflater.
	pd, tf, err = facade.daisyInflater.Inflate()
	if err == nil {
		facade.logger.Metric(&pb.OutputInfo{
			InflationType:   "qemu_success",
			InflationTimeMs: []int64{tf.inflationTime.Milliseconds()},
		})
		return pd, tf, err
	}

	facade.logger.Metric(&pb.OutputInfo{
		InflationType:   "qemu_failed",
		InflationTimeMs: []int64{tf.inflationTime.Milliseconds()},
	})
	return pd, tf, err
}

func (facade *inflaterFacade) Cancel(reason string) bool {
	// No need to cancel apiInflater.
	return facade.daisyInflater.Cancel(reason)
}

// shadowTestInflaterFacade implements an inflater with shadow test support.
type shadowTestInflaterFacade struct {
	mainInflater   Inflater
	shadowInflater Inflater
	logger         logging.Logger
}

// signals to control the verification towards shadow inflater
const (
	sigMainInflaterDone   = "main done"
	sigMainInflaterErr    = "main err"
	sigShadowInflaterDone = "shadow done"
	sigShadowInflaterErr  = "shadow err"
)

<<<<<<< HEAD
var allowedAPIFormatsEx = regexp.MustCompile("^(vmdk|vpc)$")

func (facade *inflaterFacade) Inflate() (persistentDisk, shadowTestFields, error) {
=======
func (facade *shadowTestInflaterFacade) Inflate() (persistentDisk, shadowTestFields, error) {
>>>>>>> 9420a71c
	inflaterChan := make(chan string)

	// Launch main inflater.
	var pd persistentDisk
	var ii shadowTestFields
	var err error
	go func() {
		pd, ii, err = facade.mainInflater.Inflate()
		if err != nil {
			inflaterChan <- sigMainInflaterErr
		} else {
			inflaterChan <- sigMainInflaterDone
		}
	}()

	// Launch shadow inflater.
	var shadowPd persistentDisk
	var shadowIi shadowTestFields
	var shadowErr error
	go func() {
		shadowPd, shadowIi, shadowErr = facade.shadowInflater.Inflate()
		if shadowErr != nil {
			inflaterChan <- sigShadowInflaterErr
		} else {
			inflaterChan <- sigShadowInflaterDone
		}
	}()

	var matchResult string

	// Return early if main inflater finished first.
	result := <-inflaterChan
	if result == sigMainInflaterDone || result == sigMainInflaterErr {
		if result == sigMainInflaterDone {
			matchResult = "Main inflater finished earlier"
		} else {
			matchResult = "Main inflater failed earlier"
		}

		// Wait for shadowInflater.inflate() to be canceled. Otherwise, shadowInflater.inflate() may
		// be interrupted with temporary resources left: b/169073057
		cancelResult := facade.shadowInflater.Cancel("cleanup shadow PD")
		if cancelResult == false {
			matchResult += " cleanup failed"
		}
		return pd, ii, err
	}

	// Wait for main inflater to finish, then process shadow inflater's result.
	mainResult := <-inflaterChan
	if result == sigShadowInflaterDone {
		if mainResult == sigMainInflaterErr {
			matchResult = "Main inflater failed while shadow inflater succeeded"
		} else {
			matchResult = facade.compareWithShadowInflater(&pd, &shadowPd, &ii, &shadowIi)
		}
	} else if result == sigShadowInflaterErr && mainResult == sigMainInflaterDone {
		if isCausedByUnsupportedFormat(shadowErr) {
			matchResult = "Shadow inflater doesn't support the format while main inflater supports"
		} else if isCausedByAlphaAPIAccess(shadowErr) {
			matchResult = "Shadow inflater not executed: no Alpha API access"
		} else {
			matchResult = fmt.Sprintf("Shadow inflater failed while main inflater succeeded: [%v]", shadowErr)
		}
	}

	facade.logger.Metric(&pb.OutputInfo{
		ShadowDiskMatchResult: matchResult,
		InflationType:         ii.inflationType,
		InflationTimeMs:       []int64{ii.inflationTime.Milliseconds()},
		ShadowInflationTimeMs: []int64{shadowIi.inflationTime.Milliseconds()},
	})
	return pd, ii, err
}

func (facade *shadowTestInflaterFacade) Cancel(reason string) bool {
	facade.shadowInflater.Cancel(reason)
	return facade.mainInflater.Cancel(reason)
}

func (facade *shadowTestInflaterFacade) compareWithShadowInflater(mainPd, shadowPd *persistentDisk, mainIi, shadowIi *shadowTestFields) string {
	matchFormat := "sizeGb-%v,sourceGb-%v,content-%v"
	sizeGbMatch := shadowPd.sizeGb == mainPd.sizeGb
	sourceGbMatch := shadowPd.sourceGb == mainPd.sourceGb
	contentMatch := shadowIi.checksum == mainIi.checksum
	match := sizeGbMatch && sourceGbMatch && contentMatch

	var result string
	if match {
		result = "true"
	} else {
		result = fmt.Sprintf(matchFormat, sizeGbMatch, sourceGbMatch, contentMatch)
	}
	return result
<<<<<<< HEAD
}

// Inflater constructs a new persistentDisk, typically starting from a
// frozen representation of a disk, such as a VMDK file or a GCP disk image.
//
// Implementers can expose detailed logs using the traceLogs() method.
type Inflater interface {
	Inflate() (persistentDisk, shadowTestFields, error)
	Cancel(reason string) bool
}

// daisyInflater implements an inflater using daisy workflows, and is capable
// of inflating GCP disk images and qemu-img compatible disk files.
type daisyInflater struct {
	wf              *daisy.Workflow
	source          Source
	inflatedDiskURI string
	logger          logging.Logger
}

func (inflater *daisyInflater) Inflate() (persistentDisk, shadowTestFields, error) {
	if inflater.source != nil {
		inflater.logger.User("Creating Google Compute Engine disk from " + inflater.source.Path())
	}
	startTime := time.Now()
	err := inflater.wf.Run(context.Background())
	if inflater.wf.Logger != nil {
		for _, trace := range inflater.wf.Logger.ReadSerialPortLogs() {
			inflater.logger.Trace(trace)
		}
	}
	inflater.logger.User("Finished creating Google Compute Engine disk")
	// See `daisy_workflows/image_import/import_image.sh` for generation of these values.
	targetSizeGB := inflater.wf.GetSerialConsoleOutputValue("target-size-gb")
	sourceSizeGB := inflater.wf.GetSerialConsoleOutputValue("source-size-gb")
	importFileFormat := inflater.wf.GetSerialConsoleOutputValue("import-file-format")
	checksum := inflater.wf.GetSerialConsoleOutputValue("disk-checksum")
	return persistentDisk{
			uri:        inflater.inflatedDiskURI,
			sizeGb:     string_utils.SafeStringToInt(targetSizeGB),
			sourceGb:   string_utils.SafeStringToInt(sourceSizeGB),
			sourceType: importFileFormat,
		}, shadowTestFields{
			checksum:      checksum,
			inflationTime: time.Since(startTime),
			inflationType: "qemu",
		}, err
}

type persistentDisk struct {
	uri        string
	sizeGb     int64
	sourceGb   int64
	sourceType string
}

type shadowTestFields struct {
	// Below fields are for shadow API inflation metrics
	checksum      string
	inflationTime time.Duration
	inflationType string
}

func newInflater(request ImageImportRequest, computeClient daisyCompute.Client, storageClient domain.StorageClientInterface,
	inspector imagefile.Inspector, logger logging.Logger) (Inflater, error) {

	deadline, cancelFunc := context.WithDeadline(context.Background(), time.Now().Add(inspectionTimeout))
	defer cancelFunc()
	metadata, inspectorErr := inspector.Inspect(deadline, request.Source.Path())
	if inspectorErr != nil {
		metadata = imagefile.Metadata{}
	}

	di, err := NewDaisyInflater(request, metadata, logger)
	if err != nil {
		return nil, err
	}

	if isImage(request.Source) {
		return di, nil
	}

	if !allowedAPIFormatsEx.MatchString(metadata.FileFormat) {
		return di, nil
	}

	ai := createAPIInflater(request, computeClient, storageClient, logger, metadata)
	return &inflaterFacade{
		mainInflater:   di,
		shadowInflater: ai,
		logger:         logger,
	}, nil
}

// NewDaisyInflater returns an Inflater that uses a Daisy workflow.
func NewDaisyInflater(request ImageImportRequest, metadata imagefile.Metadata, logger logging.Logger) (Inflater, error) {
	diskName := "disk-" + request.ExecutionID
	var wfPath string
	var vars map[string]string
	var inflationDiskIndex int
	if isImage(request.Source) {
		wfPath = inflateImagePath
		vars = map[string]string{
			"source_image": request.Source.Path(),
			"disk_name":    diskName,
		}
		inflationDiskIndex = 0 // Workflow only uses one disk.
	} else {
		wfPath = inflateFilePath
		vars = createDaisyVarsForFile(request, metadata, diskName)
		inflationDiskIndex = 1 // First disk is for the worker
	}

	wf, err := daisycommon.ParseWorkflow(path.Join(request.WorkflowDir, wfPath), vars,
		request.Project, request.Zone, request.ScratchBucketGcsPath, request.Oauth, request.Timeout.String(), request.ComputeEndpoint,
		request.GcsLogsDisabled, request.CloudLogsDisabled, request.StdoutLogsDisabled)
	if err != nil {
		return nil, err
	}

	for k, v := range vars {
		wf.AddVar(k, v)
	}
	daisyUtils.UpdateAllInstanceNoExternalIP(wf, request.NoExternalIP)
	if request.UefiCompatible {
		addFeatureToDisk(wf, "UEFI_COMPATIBLE", inflationDiskIndex)
	}
	if strings.Contains(request.OS, "windows") {
		addFeatureToDisk(wf, "WINDOWS", inflationDiskIndex)
	}

	logPrefix := request.DaisyLogLinePrefix
	if logPrefix != "" {
		logPrefix += "-"
	}
	wf.Name = logPrefix + "inflate"
	return &daisyInflater{
		wf:              wf,
		inflatedDiskURI: fmt.Sprintf("zones/%s/disks/%s", request.Zone, diskName),
		logger:          logger,
		source:          request.Source,
	}, nil
}

// addFeatureToDisk finds the first `CreateDisk` step, and adds `feature` as
// a guestOsFeature to the disk at index `diskIndex`.
func addFeatureToDisk(workflow *daisy.Workflow, feature string, diskIndex int) {
	disk := getDisk(workflow, diskIndex)
	disk.GuestOsFeatures = append(disk.GuestOsFeatures, &compute.GuestOsFeature{
		Type: feature,
	})
}

func getDisk(workflow *daisy.Workflow, diskIndex int) *daisy.Disk {
	for _, step := range workflow.Steps {
		if step.CreateDisks != nil {
			disks := *step.CreateDisks
			if diskIndex < len(disks) {
				return disks[diskIndex]
			}
			panic(fmt.Sprintf("CreateDisks step did not have disk at index %d", diskIndex))
		}
	}

	panic("Did not find CreateDisks step.")
}

func (inflater *daisyInflater) Cancel(reason string) bool {
	inflater.wf.CancelWithReason(reason)
	return true
}

func createDaisyVarsForFile(request ImageImportRequest,
	metadata imagefile.Metadata, diskName string) map[string]string {
	vars := map[string]string{
		"source_disk_file": request.Source.Path(),
		"import_network":   request.Network,
		"import_subnet":    request.Subnet,
		"disk_name":        diskName,
	}

	if request.ComputeServiceAccount != "" {
		vars["compute_service_account"] = request.ComputeServiceAccount
	}

	// To reduce the runtime permissions used on the inflation worker, we pre-allocate
	// disks sufficient to hold the disk file and the inflated disk. If inspection fails,
	// and the passed metadata is empty then the default values in the daisy workflow will be used.
	// The scratch disk gets a padding factor to account for filesystem overhead.
	if (imagefile.Metadata{}) != metadata {
		vars["inflated_disk_size_gb"] = fmt.Sprintf("%d", calculateInflatedSize(metadata))
		vars["scratch_disk_size_gb"] = fmt.Sprintf("%d", calculateScratchDiskSize(metadata))
	}
	return vars
}

// Allocate extra room for filesystem overhead, and
// ensure a minimum of 10GB (the minimum size of a GCP disk).
func calculateScratchDiskSize(metadata imagefile.Metadata) int64 {
	// This uses the historic padding calculation from import_image.sh: add ten percent,
	// and round up.
	padded := int64(float64(metadata.PhysicalSizeGB)*1.1) + 1
	if padded < defaultInflationDiskSizeGB {
		return defaultInflationDiskSizeGB
	}
	return padded
}

// Ensure a minimum of 10GB (the minimum size of a GCP disk)
func calculateInflatedSize(metadata imagefile.Metadata) int64 {
	if metadata.VirtualSizeGB < defaultInflationDiskSizeGB {
		return defaultInflationDiskSizeGB
	}
	return metadata.VirtualSizeGB
=======
>>>>>>> 9420a71c
}<|MERGE_RESOLUTION|>--- conflicted
+++ resolved
@@ -13,13 +13,9 @@
 package importer
 
 import (
+	"context"
 	"fmt"
-<<<<<<< HEAD
-	"path"
 	"regexp"
-	"strings"
-=======
->>>>>>> 9420a71c
 	"time"
 
 	"github.com/GoogleCloudPlatform/compute-image-tools/cli_tools/common/domain"
@@ -29,6 +25,8 @@
 	"github.com/GoogleCloudPlatform/compute-image-tools/proto/go/pb"
 )
 
+var allowedAPIFormatsEx = regexp.MustCompile("^(vpc)$")
+
 // Inflater constructs a new persistentDisk, typically starting from a
 // frozen representation of a disk, such as a VMDK file or a GCP disk image.
 type Inflater interface {
@@ -53,7 +51,14 @@
 func newInflater(request ImageImportRequest, computeClient daisyCompute.Client, storageClient domain.StorageClientInterface,
 	inspector imagefile.Inspector, logger logging.Logger) (Inflater, error) {
 
-	di, err := newDaisyInflater(request, inspector, logger)
+	deadline, cancelFunc := context.WithDeadline(context.Background(), time.Now().Add(inspectionTimeout))
+	defer cancelFunc()
+	metadata, inspectorErr := inspector.Inspect(deadline, request.Source.Path())
+	if inspectorErr != nil {
+		metadata = imagefile.Metadata{}
+	}
+
+	di, err := newDaisyInflater(request, metadata, logger)
 	if err != nil {
 		return nil, err
 	}
@@ -62,24 +67,23 @@
 		return di, nil
 	}
 
-	if isShadowTestFormat(request) {
+	if isShadowTestFormat(metadata) {
 		return &shadowTestInflaterFacade{
 			mainInflater:   di,
-			shadowInflater: createAPIInflater(request, computeClient, storageClient, logger, true),
+			shadowInflater: createAPIInflater(request, computeClient, storageClient, logger, metadata, true),
 			logger:         logger,
 		}, nil
 	}
 
 	return &inflaterFacade{
-		apiInflater:   createAPIInflater(request, computeClient, storageClient, logger, false),
+		apiInflater:   createAPIInflater(request, computeClient, storageClient, logger, metadata, false),
 		daisyInflater: di,
 		logger:        logger,
 	}, nil
 }
 
-func isShadowTestFormat(request ImageImportRequest) bool {
-	// TODO: process VHD/VPC differently
-	return false
+func isShadowTestFormat(metadata imagefile.Metadata) bool {
+	return allowedAPIFormatsEx.MatchString(metadata.FileFormat)
 }
 
 // inflaterFacade implements an inflater using other concrete implementations.
@@ -149,13 +153,7 @@
 	sigShadowInflaterErr  = "shadow err"
 )
 
-<<<<<<< HEAD
-var allowedAPIFormatsEx = regexp.MustCompile("^(vmdk|vpc)$")
-
-func (facade *inflaterFacade) Inflate() (persistentDisk, shadowTestFields, error) {
-=======
 func (facade *shadowTestInflaterFacade) Inflate() (persistentDisk, shadowTestFields, error) {
->>>>>>> 9420a71c
 	inflaterChan := make(chan string)
 
 	// Launch main inflater.
@@ -250,221 +248,4 @@
 		result = fmt.Sprintf(matchFormat, sizeGbMatch, sourceGbMatch, contentMatch)
 	}
 	return result
-<<<<<<< HEAD
-}
-
-// Inflater constructs a new persistentDisk, typically starting from a
-// frozen representation of a disk, such as a VMDK file or a GCP disk image.
-//
-// Implementers can expose detailed logs using the traceLogs() method.
-type Inflater interface {
-	Inflate() (persistentDisk, shadowTestFields, error)
-	Cancel(reason string) bool
-}
-
-// daisyInflater implements an inflater using daisy workflows, and is capable
-// of inflating GCP disk images and qemu-img compatible disk files.
-type daisyInflater struct {
-	wf              *daisy.Workflow
-	source          Source
-	inflatedDiskURI string
-	logger          logging.Logger
-}
-
-func (inflater *daisyInflater) Inflate() (persistentDisk, shadowTestFields, error) {
-	if inflater.source != nil {
-		inflater.logger.User("Creating Google Compute Engine disk from " + inflater.source.Path())
-	}
-	startTime := time.Now()
-	err := inflater.wf.Run(context.Background())
-	if inflater.wf.Logger != nil {
-		for _, trace := range inflater.wf.Logger.ReadSerialPortLogs() {
-			inflater.logger.Trace(trace)
-		}
-	}
-	inflater.logger.User("Finished creating Google Compute Engine disk")
-	// See `daisy_workflows/image_import/import_image.sh` for generation of these values.
-	targetSizeGB := inflater.wf.GetSerialConsoleOutputValue("target-size-gb")
-	sourceSizeGB := inflater.wf.GetSerialConsoleOutputValue("source-size-gb")
-	importFileFormat := inflater.wf.GetSerialConsoleOutputValue("import-file-format")
-	checksum := inflater.wf.GetSerialConsoleOutputValue("disk-checksum")
-	return persistentDisk{
-			uri:        inflater.inflatedDiskURI,
-			sizeGb:     string_utils.SafeStringToInt(targetSizeGB),
-			sourceGb:   string_utils.SafeStringToInt(sourceSizeGB),
-			sourceType: importFileFormat,
-		}, shadowTestFields{
-			checksum:      checksum,
-			inflationTime: time.Since(startTime),
-			inflationType: "qemu",
-		}, err
-}
-
-type persistentDisk struct {
-	uri        string
-	sizeGb     int64
-	sourceGb   int64
-	sourceType string
-}
-
-type shadowTestFields struct {
-	// Below fields are for shadow API inflation metrics
-	checksum      string
-	inflationTime time.Duration
-	inflationType string
-}
-
-func newInflater(request ImageImportRequest, computeClient daisyCompute.Client, storageClient domain.StorageClientInterface,
-	inspector imagefile.Inspector, logger logging.Logger) (Inflater, error) {
-
-	deadline, cancelFunc := context.WithDeadline(context.Background(), time.Now().Add(inspectionTimeout))
-	defer cancelFunc()
-	metadata, inspectorErr := inspector.Inspect(deadline, request.Source.Path())
-	if inspectorErr != nil {
-		metadata = imagefile.Metadata{}
-	}
-
-	di, err := NewDaisyInflater(request, metadata, logger)
-	if err != nil {
-		return nil, err
-	}
-
-	if isImage(request.Source) {
-		return di, nil
-	}
-
-	if !allowedAPIFormatsEx.MatchString(metadata.FileFormat) {
-		return di, nil
-	}
-
-	ai := createAPIInflater(request, computeClient, storageClient, logger, metadata)
-	return &inflaterFacade{
-		mainInflater:   di,
-		shadowInflater: ai,
-		logger:         logger,
-	}, nil
-}
-
-// NewDaisyInflater returns an Inflater that uses a Daisy workflow.
-func NewDaisyInflater(request ImageImportRequest, metadata imagefile.Metadata, logger logging.Logger) (Inflater, error) {
-	diskName := "disk-" + request.ExecutionID
-	var wfPath string
-	var vars map[string]string
-	var inflationDiskIndex int
-	if isImage(request.Source) {
-		wfPath = inflateImagePath
-		vars = map[string]string{
-			"source_image": request.Source.Path(),
-			"disk_name":    diskName,
-		}
-		inflationDiskIndex = 0 // Workflow only uses one disk.
-	} else {
-		wfPath = inflateFilePath
-		vars = createDaisyVarsForFile(request, metadata, diskName)
-		inflationDiskIndex = 1 // First disk is for the worker
-	}
-
-	wf, err := daisycommon.ParseWorkflow(path.Join(request.WorkflowDir, wfPath), vars,
-		request.Project, request.Zone, request.ScratchBucketGcsPath, request.Oauth, request.Timeout.String(), request.ComputeEndpoint,
-		request.GcsLogsDisabled, request.CloudLogsDisabled, request.StdoutLogsDisabled)
-	if err != nil {
-		return nil, err
-	}
-
-	for k, v := range vars {
-		wf.AddVar(k, v)
-	}
-	daisyUtils.UpdateAllInstanceNoExternalIP(wf, request.NoExternalIP)
-	if request.UefiCompatible {
-		addFeatureToDisk(wf, "UEFI_COMPATIBLE", inflationDiskIndex)
-	}
-	if strings.Contains(request.OS, "windows") {
-		addFeatureToDisk(wf, "WINDOWS", inflationDiskIndex)
-	}
-
-	logPrefix := request.DaisyLogLinePrefix
-	if logPrefix != "" {
-		logPrefix += "-"
-	}
-	wf.Name = logPrefix + "inflate"
-	return &daisyInflater{
-		wf:              wf,
-		inflatedDiskURI: fmt.Sprintf("zones/%s/disks/%s", request.Zone, diskName),
-		logger:          logger,
-		source:          request.Source,
-	}, nil
-}
-
-// addFeatureToDisk finds the first `CreateDisk` step, and adds `feature` as
-// a guestOsFeature to the disk at index `diskIndex`.
-func addFeatureToDisk(workflow *daisy.Workflow, feature string, diskIndex int) {
-	disk := getDisk(workflow, diskIndex)
-	disk.GuestOsFeatures = append(disk.GuestOsFeatures, &compute.GuestOsFeature{
-		Type: feature,
-	})
-}
-
-func getDisk(workflow *daisy.Workflow, diskIndex int) *daisy.Disk {
-	for _, step := range workflow.Steps {
-		if step.CreateDisks != nil {
-			disks := *step.CreateDisks
-			if diskIndex < len(disks) {
-				return disks[diskIndex]
-			}
-			panic(fmt.Sprintf("CreateDisks step did not have disk at index %d", diskIndex))
-		}
-	}
-
-	panic("Did not find CreateDisks step.")
-}
-
-func (inflater *daisyInflater) Cancel(reason string) bool {
-	inflater.wf.CancelWithReason(reason)
-	return true
-}
-
-func createDaisyVarsForFile(request ImageImportRequest,
-	metadata imagefile.Metadata, diskName string) map[string]string {
-	vars := map[string]string{
-		"source_disk_file": request.Source.Path(),
-		"import_network":   request.Network,
-		"import_subnet":    request.Subnet,
-		"disk_name":        diskName,
-	}
-
-	if request.ComputeServiceAccount != "" {
-		vars["compute_service_account"] = request.ComputeServiceAccount
-	}
-
-	// To reduce the runtime permissions used on the inflation worker, we pre-allocate
-	// disks sufficient to hold the disk file and the inflated disk. If inspection fails,
-	// and the passed metadata is empty then the default values in the daisy workflow will be used.
-	// The scratch disk gets a padding factor to account for filesystem overhead.
-	if (imagefile.Metadata{}) != metadata {
-		vars["inflated_disk_size_gb"] = fmt.Sprintf("%d", calculateInflatedSize(metadata))
-		vars["scratch_disk_size_gb"] = fmt.Sprintf("%d", calculateScratchDiskSize(metadata))
-	}
-	return vars
-}
-
-// Allocate extra room for filesystem overhead, and
-// ensure a minimum of 10GB (the minimum size of a GCP disk).
-func calculateScratchDiskSize(metadata imagefile.Metadata) int64 {
-	// This uses the historic padding calculation from import_image.sh: add ten percent,
-	// and round up.
-	padded := int64(float64(metadata.PhysicalSizeGB)*1.1) + 1
-	if padded < defaultInflationDiskSizeGB {
-		return defaultInflationDiskSizeGB
-	}
-	return padded
-}
-
-// Ensure a minimum of 10GB (the minimum size of a GCP disk)
-func calculateInflatedSize(metadata imagefile.Metadata) int64 {
-	if metadata.VirtualSizeGB < defaultInflationDiskSizeGB {
-		return defaultInflationDiskSizeGB
-	}
-	return metadata.VirtualSizeGB
-=======
->>>>>>> 9420a71c
 }
--- conflicted
+++ resolved
@@ -23,6 +23,7 @@
 	"google.golang.org/api/compute/v1"
 	"google.golang.org/api/googleapi"
 
+	"github.com/GoogleCloudPlatform/compute-image-tools/cli_tools/common/imagefile"
 	"github.com/GoogleCloudPlatform/compute-image-tools/cli_tools/common/utils/logging"
 	"github.com/GoogleCloudPlatform/compute-image-tools/cli_tools/common/utils/storage"
 	"github.com/GoogleCloudPlatform/compute-image-tools/cli_tools/mocks"
@@ -30,78 +31,12 @@
 
 const daisyWorkflows = "../../../../daisy_workflows"
 
-<<<<<<< HEAD
-func TestCreateInflater_File(t *testing.T) {
-	inflater, err := newInflater(ImageImportRequest{
-		Source:       fileSource{gcsPath: "gs://bucket/vmdk"},
-		Subnet:       "projects/subnet/subnet",
-		Network:      "projects/network/network",
-		Zone:         "us-west1-c",
-		ExecutionID:  "1234",
-		NoExternalIP: false,
-		WorkflowDir:  daisyWorkflows,
-	}, nil, &storage.Client{}, mockInspector{
-		t:                 t,
-		expectedReference: "gs://bucket/vmdk",
-		errorToReturn:     nil,
-		metaToReturn: imagefile.Metadata{
-			FileFormat: "vpc",
-		},
-	}, nil)
-	assert.NoError(t, err)
-	facade, ok := inflater.(*inflaterFacade)
-	assert.True(t, ok)
-
-	mainInflater, ok := facade.mainInflater.(*daisyInflater)
-	assert.True(t, ok)
-	assert.Equal(t, "zones/us-west1-c/disks/disk-1234", mainInflater.inflatedDiskURI)
-	assert.Equal(t, "gs://bucket/vmdk", mainInflater.wf.Vars["source_disk_file"].Value)
-	assert.Equal(t, "projects/subnet/subnet", mainInflater.wf.Vars["import_subnet"].Value)
-	assert.Equal(t, "projects/network/network", mainInflater.wf.Vars["import_network"].Value)
-
-	network := getWorkerNetwork(t, mainInflater.wf)
-	assert.Nil(t, network.AccessConfigs, "AccessConfigs must be nil to allow ExternalIP to be allocated.")
-
-	realInflater, _ := facade.shadowInflater.(*apiInflater)
-	assert.NotContains(t, realInflater.guestOsFeatures,
-		&compute.GuestOsFeature{Type: "UEFI_COMPATIBLE"})
-}
-
-func TestCreateInflater_Image(t *testing.T) {
-	inflater, err := newInflater(ImageImportRequest{
-		Source:      imageSource{uri: "projects/test/uri/image"},
-		Zone:        "us-west1-b",
-		ExecutionID: "1234",
-		WorkflowDir: daisyWorkflows,
-	}, nil, &storage.Client{}, mockInspector{
-		t:                 t,
-		expectedReference: "projects/test/uri/image",
-		errorToReturn:     nil,
-		metaToReturn:      imagefile.Metadata{},
-	}, nil)
-	assert.NoError(t, err)
-	realInflater, ok := inflater.(*daisyInflater)
-	assert.True(t, ok)
-	assert.Equal(t, "zones/us-west1-b/disks/disk-1234", realInflater.inflatedDiskURI)
-	assert.Equal(t, "projects/test/uri/image", realInflater.wf.Vars["source_image"].Value)
-	inflatedDisk := getDisk(realInflater.wf, 0)
-	assert.Contains(t, inflatedDisk.Licenses,
-		"projects/compute-image-tools/global/licenses/virtual-disk-import")
-}
-
-=======
->>>>>>> 9420a71c
 func TestCreateAPIInflater_IncludesUEFIGuestOSFeature(t *testing.T) {
 	request := ImageImportRequest{
 		UefiCompatible: true,
 	}
-<<<<<<< HEAD
-	realInflater, _ := createAPIInflater(request, nil, &storage.Client{}, logging.NewToolLogger(t.Name()), imagefile.Metadata{}).(*apiInflater)
-	assert.Contains(t, realInflater.guestOsFeatures,
-=======
-	apiInflater := createAPIInflater(request, nil, &storage.Client{}, logging.NewToolLogger(t.Name()), true)
+	apiInflater := createAPIInflater(request, nil, &storage.Client{}, logging.NewToolLogger(t.Name()), imagefile.Metadata{}, true)
 	assert.Contains(t, apiInflater.guestOsFeatures,
->>>>>>> 9420a71c
 		&compute.GuestOsFeature{Type: "UEFI_COMPATIBLE"})
 }
 
@@ -123,14 +58,7 @@
 		ExecutionID:  "1234",
 		NoExternalIP: false,
 		WorkflowDir:  daisyWorkflows,
-<<<<<<< HEAD
-	}, mockComputeClient, &storage.Client{}, mockLogger, imagefile.Metadata{})
-
-	apiInflater, ok := inflater.(*apiInflater)
-	assert.True(t, ok)
-=======
-	}, mockComputeClient, &storage.Client{}, mockLogger, true)
->>>>>>> 9420a71c
+	}, mockComputeClient, &storage.Client{}, mockLogger, imagefile.Metadata{}, true)
 
 	// Send a cancel signal in prior to guarantee cancellation logic can be executed.
 	cancelResult := apiInflater.Cancel("cancel")
@@ -159,14 +87,7 @@
 		ExecutionID:  "1234",
 		NoExternalIP: false,
 		WorkflowDir:  daisyWorkflows,
-<<<<<<< HEAD
-	}, mockComputeClient, &storage.Client{}, mockLogger, imagefile.Metadata{})
-
-	apiInflater, ok := inflater.(*apiInflater)
-	assert.True(t, ok)
-=======
-	}, mockComputeClient, &storage.Client{}, mockLogger, true)
->>>>>>> 9420a71c
+	}, mockComputeClient, &storage.Client{}, mockLogger, imagefile.Metadata{}, true)
 
 	// Send a cancel signal in prior to guarantee cancellation logic can be executed.
 	cancelResult := apiInflater.Cancel("cancel")
@@ -193,14 +114,7 @@
 		ExecutionID:  "1234",
 		NoExternalIP: false,
 		WorkflowDir:  daisyWorkflows,
-<<<<<<< HEAD
-	}, mockComputeClient, &storage.Client{}, mockLogger, imagefile.Metadata{})
-
-	apiInflater, ok := inflater.(*apiInflater)
-	assert.True(t, ok)
-=======
-	}, mockComputeClient, &storage.Client{}, mockLogger, true)
->>>>>>> 9420a71c
+	}, mockComputeClient, &storage.Client{}, mockLogger, imagefile.Metadata{}, true)
 
 	cancelResult := apiInflater.Cancel("cancel")
 	assert.False(t, cancelResult)
@@ -223,14 +137,7 @@
 		ExecutionID:  "1234",
 		NoExternalIP: false,
 		WorkflowDir:  daisyWorkflows,
-<<<<<<< HEAD
-	}, mockComputeClient, &storage.Client{}, mockLogger, imagefile.Metadata{})
-
-	apiInflater, ok := inflater.(*apiInflater)
-	assert.True(t, ok)
-=======
-	}, mockComputeClient, &storage.Client{}, mockLogger, true)
->>>>>>> 9420a71c
+	}, mockComputeClient, &storage.Client{}, mockLogger, imagefile.Metadata{}, true)
 
 	cancelResult := apiInflater.Cancel("cancel")
 	assert.False(t, cancelResult)
@@ -245,14 +152,7 @@
 		ExecutionID:  "1234",
 		NoExternalIP: false,
 		WorkflowDir:  daisyWorkflows,
-<<<<<<< HEAD
-	}, nil, &storage.Client{}, logging.NewToolLogger(t.Name()), imagefile.Metadata{})
-
-	apiInflater, ok := inflater.(*apiInflater)
-	assert.True(t, ok)
-=======
-	}, nil, &storage.Client{}, logging.NewToolLogger(t.Name()), true)
->>>>>>> 9420a71c
+	}, nil, &storage.Client{}, logging.NewToolLogger(t.Name()), imagefile.Metadata{}, true)
 
 	w := apiInflater.getCalculateChecksumWorkflow("")
 	_, ok := w.Vars["compute_service_account"]

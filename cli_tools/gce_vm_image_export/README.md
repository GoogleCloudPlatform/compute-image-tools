## Compute Engine VM Image Export

The `gce_vm_image_export` tool exports a VM image, or a disk snapshot to Google Cloud Storage.
It uses Daisy to perform exports while adding additional logic to perform
export setup and clean-up, such as validating flags.

### Build
Download and install [Go](https://golang.org/doc/install). Then pull and 
install the `gce_vm_image_export` tool, this should place the binary in the 
[Go bin directory](https://golang.org/doc/code.html#GOPATH):

```
go get github.com/GoogleCloudPlatform/compute-image-tools/cli_tools/gce_vm_image_export
```

### Flags

#### Required flags
+ `-destination_uri=DESTINATION_URI` The Google Cloud Storage URI destination for the exported
  virtual disk file. For example: gs://my-bucket/my-exported-image.vmdk.

Exactly one of these must be specified:
+ `-source_image=SOURCE_IMAGE` An existing Compute Engine image URI from which to
  export.
+ `-source_disk_snapshot=SOURCE_DISK_SNAPSHOT` An existing Compute Engine disk snapshot URI from which to
  export.


#### Optional flags
<<<<<<< HEAD
+ `-format=FORMAT` Specify the format to export to, such as vmdk, vhdx, vpc, vpc-fixed, or qcow2.
=======
+ `-client_id=CLIENT_ID` Identifies the client of the importer. For example: `gcloud` or
  `pantheon`.
+ `-format=FORMAT` Specify the format to export to, such as vmdk, vhdx, vpc, or qcow2.
>>>>>>> 81963b25
+ `-project=PROJECT` Project to run in, overrides what is set in workflow.
+ `-network=NETWORK` Name of the network in your project to use for the image import. The network 
  must have access to Google Cloud Storage. If not specified, the  network named 'default' is used.
+ `-subnet=SUBNET` Name of the subnetwork in your project to use for the image import. If the 
  network resource is in legacy mode, do not provide this property. If the network is in auto subnet 
  mode, providing the subnetwork is optional. If the network is in custom subnet mode, then this 
  field should be specified. Region or zone should be specified if this field is specified.
+ `-zone=ZONE` Zone of the image to import. The zone in which to do the work of
  importing the image. Overrides the default compute/zone property value for
  this command invocation.  
+ `-timeout=TIMEOUT` Maximum time a build can last before it is failed as "TIMEOUT". For example,
  specifying 2h will fail the process after 2 hours.
+ `-scratch_bucket_gcs_path=PATH` GCS scratch bucket to use, overrides default set in Daisy.
+ `-oauth=OAUTH_PATH` Path to oauth json file, overrides what is set in workflow.
+ `-compute_endpoint_override=ENDPOINT` Compute API endpoint to override default.
+ `-disable_gcs_logging` Do not stream logs to GCS
+ `-disable_cloud_logging` Do not stream logs to Cloud Logging
+ `-disable_stdout_logging` Do not display individual workflow logs on stdout
+ `-labels=[KEY=VALUE,...]` labels: List of label KEY=VALUE pairs to add. Keys must start with a
  lowercase character and contain only hyphens (-), underscores (_), lowercase characters, and 
  numbers. Values must contain only hyphens (-), underscores (_), lowercase characters, and numbers.
+ `-compute_service_account` Compute service account to be used by exporter 
  Virtual Machine. When empty, the Compute Engine default service account is used.
+ `-client_version` Identifies the version of the client of the exporter
  
### Usage

```
gce_vm_image_export -destination_uri=DESTINATION_URI [-client_id=CLIENT_ID]
        (-source_image=SOURCE_IMAGE | -source_disk_snapshot=SOURCE_DISK_SNAPSHOT)
        [-format=FORMAT] [-qemu_options=QEMU_OPTIONS] [-project=PROJECT] [-network=NETWORK]
        [-subnet=SUBNET] [-zone=ZONE] [-timeout=TIMEOUT] [-scratch_bucket_gcs_path=PATH]
        [-oauth=OAUTH_PATH] [-compute_endpoint_override=ENDPOINT] [-disable_gcs_logging]
        [-disable_cloud_logging] [-disable_stdout_logging] [-labels=KEY=VALUE,...]
        [-compute_service_account=COMPUTE_SERVICE_ACCOUNT] [-client_version]
```<|MERGE_RESOLUTION|>--- conflicted
+++ resolved
@@ -1,12 +1,13 @@
 ## Compute Engine VM Image Export
 
-The `gce_vm_image_export` tool exports a VM image, or a disk snapshot to Google Cloud Storage.
-It uses Daisy to perform exports while adding additional logic to perform
-export setup and clean-up, such as validating flags.
+The `gce_vm_image_export` tool exports a VM image, or a disk snapshot to Google
+Cloud Storage. It uses Daisy to perform exports while adding additional logic to
+perform export setup and clean-up, such as validating flags.
 
 ### Build
-Download and install [Go](https://golang.org/doc/install). Then pull and 
-install the `gce_vm_image_export` tool, this should place the binary in the 
+
+Download and install [Go](https://golang.org/doc/install). Then pull and install
+the `gce_vm_image_export` tool, this should place the binary in the
 [Go bin directory](https://golang.org/doc/code.html#GOPATH):
 
 ```
@@ -16,49 +17,54 @@
 ### Flags
 
 #### Required flags
-+ `-destination_uri=DESTINATION_URI` The Google Cloud Storage URI destination for the exported
-  virtual disk file. For example: gs://my-bucket/my-exported-image.vmdk.
 
-Exactly one of these must be specified:
-+ `-source_image=SOURCE_IMAGE` An existing Compute Engine image URI from which to
-  export.
-+ `-source_disk_snapshot=SOURCE_DISK_SNAPSHOT` An existing Compute Engine disk snapshot URI from which to
-  export.
++   `-destination_uri=DESTINATION_URI` The Google Cloud Storage URI destination
+    for the exported virtual disk file. For example:
+    gs://my-bucket/my-exported-image.vmdk.
 
+Exactly one of these must be specified: + `-source_image=SOURCE_IMAGE` An
+existing Compute Engine image URI from which to export. +
+`-source_disk_snapshot=SOURCE_DISK_SNAPSHOT` An existing Compute Engine disk
+snapshot URI from which to export.
 
 #### Optional flags
-<<<<<<< HEAD
-+ `-format=FORMAT` Specify the format to export to, such as vmdk, vhdx, vpc, vpc-fixed, or qcow2.
-=======
-+ `-client_id=CLIENT_ID` Identifies the client of the importer. For example: `gcloud` or
-  `pantheon`.
-+ `-format=FORMAT` Specify the format to export to, such as vmdk, vhdx, vpc, or qcow2.
->>>>>>> 81963b25
-+ `-project=PROJECT` Project to run in, overrides what is set in workflow.
-+ `-network=NETWORK` Name of the network in your project to use for the image import. The network 
-  must have access to Google Cloud Storage. If not specified, the  network named 'default' is used.
-+ `-subnet=SUBNET` Name of the subnetwork in your project to use for the image import. If the 
-  network resource is in legacy mode, do not provide this property. If the network is in auto subnet 
-  mode, providing the subnetwork is optional. If the network is in custom subnet mode, then this 
-  field should be specified. Region or zone should be specified if this field is specified.
-+ `-zone=ZONE` Zone of the image to import. The zone in which to do the work of
-  importing the image. Overrides the default compute/zone property value for
-  this command invocation.  
-+ `-timeout=TIMEOUT` Maximum time a build can last before it is failed as "TIMEOUT". For example,
-  specifying 2h will fail the process after 2 hours.
-+ `-scratch_bucket_gcs_path=PATH` GCS scratch bucket to use, overrides default set in Daisy.
-+ `-oauth=OAUTH_PATH` Path to oauth json file, overrides what is set in workflow.
-+ `-compute_endpoint_override=ENDPOINT` Compute API endpoint to override default.
-+ `-disable_gcs_logging` Do not stream logs to GCS
-+ `-disable_cloud_logging` Do not stream logs to Cloud Logging
-+ `-disable_stdout_logging` Do not display individual workflow logs on stdout
-+ `-labels=[KEY=VALUE,...]` labels: List of label KEY=VALUE pairs to add. Keys must start with a
-  lowercase character and contain only hyphens (-), underscores (_), lowercase characters, and 
-  numbers. Values must contain only hyphens (-), underscores (_), lowercase characters, and numbers.
-+ `-compute_service_account` Compute service account to be used by exporter 
-  Virtual Machine. When empty, the Compute Engine default service account is used.
-+ `-client_version` Identifies the version of the client of the exporter
-  
+
++   `-client_id=CLIENT_ID` Identifies the client of the importer. For example:
+    `gcloud` or `pantheon`.
++   `-format=FORMAT` Specify the format to export to, such as vmdk, vhdx, vpc,
+    vpc-fixed, or qcow2.
++   `-project=PROJECT` Project to run in, overrides what is set in workflow.
++   `-network=NETWORK` Name of the network in your project to use for the image
+    import. The network must have access to Google Cloud Storage. If not
+    specified, the network named 'default' is used.
++   `-subnet=SUBNET` Name of the subnetwork in your project to use for the image
+    import. If the network resource is in legacy mode, do not provide this
+    property. If the network is in auto subnet mode, providing the subnetwork is
+    optional. If the network is in custom subnet mode, then this field should be
+    specified. Region or zone should be specified if this field is specified.
++   `-zone=ZONE` Zone of the image to import. The zone in which to do the work
+    of importing the image. Overrides the default compute/zone property value
+    for this command invocation.
++   `-timeout=TIMEOUT` Maximum time a build can last before it is failed as
+    "TIMEOUT". For example, specifying 2h will fail the process after 2 hours.
++   `-scratch_bucket_gcs_path=PATH` GCS scratch bucket to use, overrides default
+    set in Daisy.
++   `-oauth=OAUTH_PATH` Path to oauth json file, overrides what is set in
+    workflow.
++   `-compute_endpoint_override=ENDPOINT` Compute API endpoint to override
+    default.
++   `-disable_gcs_logging` Do not stream logs to GCS
++   `-disable_cloud_logging` Do not stream logs to Cloud Logging
++   `-disable_stdout_logging` Do not display individual workflow logs on stdout
++   `-labels=[KEY=VALUE,...]` labels: List of label KEY=VALUE pairs to add. Keys
+    must start with a lowercase character and contain only hyphens (-),
+    underscores (_), lowercase characters, and numbers. Values must contain only
+    hyphens (-), underscores (_), lowercase characters, and numbers.
++   `-compute_service_account` Compute service account to be used by exporter
+    Virtual Machine. When empty, the Compute Engine default service account is
+    used.
++   `-client_version` Identifies the version of the client of the exporter
+
 ### Usage
 
 ```
